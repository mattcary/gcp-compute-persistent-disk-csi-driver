--- conflicted
+++ resolved
@@ -3,13 +3,8 @@
 metadata:
   name: imagetag-csi-provisioner
 imageTag:
-<<<<<<< HEAD
   name: registry.k8s.io/sig-storage/csi-provisioner
-  newTag: "v3.1.0"
-=======
-  name: k8s.gcr.io/sig-storage/csi-provisioner
   newTag: "v3.4.0"
->>>>>>> d3563634
 
 ---
 apiVersion: builtin
@@ -17,13 +12,8 @@
 metadata:
   name: imagetag-csi-attacher
 imageTag:
-<<<<<<< HEAD
   name: registry.k8s.io/sig-storage/csi-attacher
-  newTag: "v3.4.0"
-=======
-  name: k8s.gcr.io/sig-storage/csi-attacher
   newTag: "v4.2.0"
->>>>>>> d3563634
 ---
 
 apiVersion: builtin
@@ -31,13 +21,8 @@
 metadata:
   name: imagetag-csi-resizer
 imageTag:
-<<<<<<< HEAD
   name: registry.k8s.io/sig-storage/csi-resizer
-  newTag: "v1.4.0"
-=======
-  name: k8s.gcr.io/sig-storage/csi-resizer
   newTag: "v1.7.0"
->>>>>>> d3563634
 ---
 
 apiVersion: builtin
@@ -45,13 +30,8 @@
 metadata:
   name: imagetag-csi-snapshotter
 imageTag:
-<<<<<<< HEAD
   name: registry.k8s.io/sig-storage/csi-snapshotter
-  newTag: "v4.0.1"
-=======
-  name: k8s.gcr.io/sig-storage/csi-snapshotter
   newTag: "v6.1.0"
->>>>>>> d3563634
 ---
 
 apiVersion: builtin
@@ -59,13 +39,8 @@
 metadata:
   name: imagetag-csi-node-registrar
 imageTag:
-<<<<<<< HEAD
   name: registry.k8s.io/sig-storage/csi-node-driver-registrar
-  newTag: "v2.5.0"
-=======
-  name: k8s.gcr.io/sig-storage/csi-node-driver-registrar
   newTag: "v2.7.0"
->>>>>>> d3563634
 ---
 
 apiVersion: builtin
@@ -76,11 +51,6 @@
   name: gke.gcr.io/gcp-compute-persistent-disk-csi-driver
   # Don't change stable image without changing pdImagePlaceholder in
   # test/k8s-integration/main.go
-<<<<<<< HEAD
   newName: registry.k8s.io/cloud-provider-gcp/gcp-compute-persistent-disk-csi-driver
-  newTag: "v1.8.2"
-=======
-  newName: k8s.gcr.io/cloud-provider-gcp/gcp-compute-persistent-disk-csi-driver
   newTag: "v1.9.0"
->>>>>>> d3563634
 ---