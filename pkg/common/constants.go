--- conflicted
+++ resolved
@@ -33,12 +33,11 @@
 	// Label that is set on a disk when it is used by a 'multi-zone' VolumeHandle
 	MultiZoneLabel = "goog-gke-multi-zone"
 
-<<<<<<< HEAD
 	// GCE Access Modes that are valid for hyperdisks only.
 	GCEReadOnlyManyAccessMode  = "READ_ONLY_MANY"
 	GCEReadWriteManyAccessMode = "READ_WRITE_MANY"
 	GCEReadWriteOnceAccessMode = "READ_WRITE_SINGLE"
-=======
+
 	// Data cache mode
 	DataCacheModeWriteBack    = "writeback"
 	DataCacheModeWriteThrough = "writethrough"
@@ -50,5 +49,4 @@
 	ContexLocalSsdCacheSize = "local-ssd-cache-size"
 	// Node name for E2E tests
 	TestNode = "test-node-csi-e2e"
->>>>>>> 6bb27197
 )