/*
Copyright 2018 The Kubernetes Authors.

Licensed under the Apache License, Version 2.0 (the "License");
you may not use this file except in compliance with the License.
You may obtain a copy of the License at
    http://www.apache.org/licenses/LICENSE-2.0
Unless required by applicable law or agreed to in writing, software
distributed under the License is distributed on an "AS IS" BASIS,
WITHOUT WARRANTIES OR CONDITIONS OF ANY KIND, either express or implied.
See the License for the specific language governing permissions and
limitations under the License.
*/

package gcecloudprovider

import (
<<<<<<< HEAD
	computealpha "google.golang.org/api/compute/v0.alpha"
=======
	"strings"

>>>>>>> ed82c10f
	computev1 "google.golang.org/api/compute/v1"
)

type CloudDisk struct {
	ZonalDisk         *computev1.Disk
	RegionalDisk      *computev1.Disk
	ZonalAlphaDisk    *computealpha.Disk
	RegionalAlphaDisk *computealpha.Disk
}

type CloudDiskType string

const (
	// Zonal key type.
	Zonal = "zonal"
	// Regional key type.
	Regional = "regional"
	// ZonalAlpha key type.
	ZonalAlpha = "zonalAlpha"
	// RegionalAlpha key type.
	RegionalAlpha = "regionalAlpha"
	// Global key type.
	Global = "global"
)

func ZonalCloudDisk(disk *computev1.Disk) *CloudDisk {
	return &CloudDisk{
		ZonalDisk: disk,
	}
}

func RegionalCloudDisk(disk *computev1.Disk) *CloudDisk {
	return &CloudDisk{
		RegionalDisk: disk,
	}
}

func ZonalAlphaCloudDisk(disk *computealpha.Disk) *CloudDisk {
	return &CloudDisk{
		ZonalAlphaDisk: disk,
	}
}

func RegionalAlphaCloudDisk(disk *computealpha.Disk) *CloudDisk {
	return &CloudDisk{
		RegionalAlphaDisk: disk,
	}
}

func (d *CloudDisk) Type() CloudDiskType {
	switch {
	case d.ZonalDisk != nil:
		return Zonal
	case d.RegionalDisk != nil:
		return Regional
	case d.ZonalAlphaDisk != nil:
		return ZonalAlpha
	case d.RegionalAlphaDisk != nil:
		return RegionalAlpha
	default:
		return Global
	}
}

func (d *CloudDisk) GetUsers() []string {
	switch d.Type() {
	case Zonal:
		return d.ZonalDisk.Users
	case Regional:
		return d.RegionalDisk.Users
	case ZonalAlpha:
		return d.ZonalAlphaDisk.Users
	case RegionalAlpha:
		return d.RegionalAlphaDisk.Users
	default:
		return nil
	}
}

func (d *CloudDisk) GetName() string {
	switch d.Type() {
	case Zonal:
		return d.ZonalDisk.Name
	case Regional:
		return d.RegionalDisk.Name
	case ZonalAlpha:
		return d.ZonalAlphaDisk.Name
	case RegionalAlpha:
		return d.RegionalAlphaDisk.Name
	default:
		return ""
	}
}

func (d *CloudDisk) GetKind() string {
	switch d.Type() {
	case Zonal:
		return d.ZonalDisk.Kind
	case Regional:
		return d.RegionalDisk.Kind
	case ZonalAlpha:
		return d.ZonalAlphaDisk.Kind
	case RegionalAlpha:
		return d.RegionalAlphaDisk.Kind
	default:
		return ""
	}
}

// GetPDType returns the type of the PD as either 'pd-standard' or 'pd-ssd' The
// "Type" field on the compute disk is stored as a url like
// projects/project/zones/zone/diskTypes/pd-standard
func (d *CloudDisk) GetPDType() string {
	var pdType string
	switch d.Type() {
	case Zonal:
		pdType = d.ZonalDisk.Type
	case Regional:
<<<<<<< HEAD
		return d.RegionalDisk.Type
	case ZonalAlpha:
		return d.ZonalAlphaDisk.Type
	case RegionalAlpha:
		return d.RegionalAlphaDisk.Type
=======
		pdType = d.RegionalDisk.Type
>>>>>>> ed82c10f
	default:
		return ""
	}
	respType := strings.Split(pdType, "/")
	return strings.TrimSpace(respType[len(respType)-1])
}

func (d *CloudDisk) GetSelfLink() string {
	switch d.Type() {
	case Zonal:
		return d.ZonalDisk.SelfLink
	case Regional:
		return d.RegionalDisk.SelfLink
	case ZonalAlpha:
		return d.ZonalAlphaDisk.SelfLink
	case RegionalAlpha:
		return d.RegionalAlphaDisk.SelfLink
	default:
		return ""
	}
}

func (d *CloudDisk) GetSizeGb() int64 {
	switch d.Type() {
	case Zonal:
		return d.ZonalDisk.SizeGb
	case Regional:
		return d.RegionalDisk.SizeGb
	case ZonalAlpha:
		return d.ZonalAlphaDisk.SizeGb
	case RegionalAlpha:
		return d.RegionalAlphaDisk.SizeGb
	default:
		return -1
	}
}

// setSizeGb sets the size of the disk used ONLY
// for testing purposes.
func (d *CloudDisk) setSizeGb(size int64) {
	switch d.Type() {
	case Zonal:
		d.ZonalDisk.SizeGb = size
	case Regional:
		d.RegionalDisk.SizeGb = size
	case ZonalAlpha:
		d.ZonalAlphaDisk.SizeGb = size
	case RegionalAlpha:
		d.RegionalAlphaDisk.SizeGb = size
	}
}

func (d *CloudDisk) GetZone() string {
	switch d.Type() {
	case Zonal:
		return d.ZonalDisk.Zone
	case Regional:
		return d.RegionalDisk.Zone
	case ZonalAlpha:
		return d.ZonalAlphaDisk.Zone
	case RegionalAlpha:
		return d.RegionalAlphaDisk.Zone
	default:
		return ""
	}
}

func (d *CloudDisk) GetSnapshotId() string {
	switch d.Type() {
	case Zonal:
		return d.ZonalDisk.SourceSnapshotId
	case Regional:
		return d.RegionalDisk.SourceSnapshotId
	case ZonalAlpha:
		return d.ZonalAlphaDisk.SourceSnapshotId
	case RegionalAlpha:
		return d.RegionalAlphaDisk.SourceSnapshotId
	default:
		return ""
	}
}

<<<<<<< HEAD
func (d *CloudDisk) GetMultiWriter() bool {
	switch d.Type() {
	case Zonal:
		return false
	case Regional:
		return false
	case ZonalAlpha:
		return d.ZonalAlphaDisk.MultiWriter
	case RegionalAlpha:
		return d.RegionalAlphaDisk.MultiWriter
	default:
		return false
	}
=======
func (d *CloudDisk) GetKMSKeyName() string {
	var dek *computev1.CustomerEncryptionKey
	switch d.Type() {
	case Zonal:
		dek = d.ZonalDisk.DiskEncryptionKey
	case Regional:
		dek = d.RegionalDisk.DiskEncryptionKey
	default:
		return ""
	}
	if dek == nil {
		return ""
	}
	return dek.KmsKeyName
>>>>>>> ed82c10f
}<|MERGE_RESOLUTION|>--- conflicted
+++ resolved
@@ -15,13 +15,10 @@
 package gcecloudprovider
 
 import (
-<<<<<<< HEAD
+	"strings"
+
+	computev1 "google.golang.org/api/compute/v1"
 	computealpha "google.golang.org/api/compute/v0.alpha"
-=======
-	"strings"
-
->>>>>>> ed82c10f
-	computev1 "google.golang.org/api/compute/v1"
 )
 
 type CloudDisk struct {
@@ -139,15 +136,11 @@
 	case Zonal:
 		pdType = d.ZonalDisk.Type
 	case Regional:
-<<<<<<< HEAD
-		return d.RegionalDisk.Type
-	case ZonalAlpha:
-		return d.ZonalAlphaDisk.Type
-	case RegionalAlpha:
-		return d.RegionalAlphaDisk.Type
-=======
 		pdType = d.RegionalDisk.Type
->>>>>>> ed82c10f
+	case ZonalAlpha:
+		pdType = d.ZonalAlphaDisk.Type
+	case RegionalAlpha:
+		pdType = d.RegionalAlphaDisk.Type
 	default:
 		return ""
 	}
@@ -230,21 +223,6 @@
 	}
 }
 
-<<<<<<< HEAD
-func (d *CloudDisk) GetMultiWriter() bool {
-	switch d.Type() {
-	case Zonal:
-		return false
-	case Regional:
-		return false
-	case ZonalAlpha:
-		return d.ZonalAlphaDisk.MultiWriter
-	case RegionalAlpha:
-		return d.RegionalAlphaDisk.MultiWriter
-	default:
-		return false
-	}
-=======
 func (d *CloudDisk) GetKMSKeyName() string {
 	var dek *computev1.CustomerEncryptionKey
 	switch d.Type() {
@@ -259,5 +237,19 @@
 		return ""
 	}
 	return dek.KmsKeyName
->>>>>>> ed82c10f
+}
+
+func (d *CloudDisk) GetMultiWriter() bool {
+	switch d.Type() {
+	case Zonal:
+		return false
+	case Regional:
+		return false
+	case ZonalAlpha:
+		return d.ZonalAlphaDisk.MultiWriter
+	case RegionalAlpha:
+		return d.RegionalAlphaDisk.MultiWriter
+	default:
+		return false
+	}
 }